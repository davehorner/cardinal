name: Release-plz2

on:
  push:
    branches:
      - main

jobs:
  release-plz-release:
    name: Release-plz release
    runs-on: ubuntu-latest
    if: ${{ github.repository_owner == 'davehorner' }}
    permissions:
      contents: write
    steps:
      - name: Checkout repository
        uses: actions/checkout@v4
        with:
          fetch-depth: 0
          token: ${{ secrets.RELEASE_PLZ_TOKEN }}
      - name: Install ALSA development libraries
        run: sudo apt-get update && sudo apt-get install -y libasound2-dev
      - name: Install Rust toolchain
        uses: dtolnay/rust-toolchain@stable
<<<<<<< HEAD
      - name: Release cardinal-uxn
        uses: release-plz/action@v0.5
        with:
          command: release --package cardinal-uxn
        env:
          GITHUB_TOKEN: ${{ secrets.RELEASE_PLZ_TOKEN }}
          CARGO_REGISTRY_TOKEN: ${{ secrets.CARGO_REGISTRY_TOKEN }}

      - name: Release cardinal-varvara
        uses: release-plz/action@v0.5
        with:
          command: release --package cardinal-varvara
        env:
          GITHUB_TOKEN: ${{ secrets.RELEASE_PLZ_TOKEN }}
          CARGO_REGISTRY_TOKEN: ${{ secrets.CARGO_REGISTRY_TOKEN }}

      - name: Release cardinal-gui
        uses: release-plz/action@v0.5
        with:
          command: release --package cardinal-gui
        env:
          GITHUB_TOKEN: ${{ secrets.RELEASE_PLZ_TOKEN }}
          CARGO_REGISTRY_TOKEN: ${{ secrets.CARGO_REGISTRY_TOKEN }}
=======

      - name: Install release-plz
        run: cargo install release-plz --locked
      - name: Release cardinal-uxn
        run: release-plz release --package cardinal-uxn
        env:
          GITHUB_TOKEN: ${{ secrets.RELEASE_PLZ_TOKEN }}
          CARGO_REGISTRY_TOKEN: ${{ secrets.CARGO_REGISTRY_TOKEN }}      
      - name: Release cardinal-varvara
        run: release-plz release --package cardinal-varvara
        env:
          GITHUB_TOKEN: ${{ secrets.RELEASE_PLZ_TOKEN }}
          CARGO_REGISTRY_TOKEN: ${{ secrets.CARGO_REGISTRY_TOKEN }}
      - name: Release cardinal-gui
        run: release-plz release --package cardinal-gui
        env:
          GITHUB_TOKEN: ${{ secrets.RELEASE_PLZ_TOKEN }}
          CARGO_REGISTRY_TOKEN: ${{ secrets.CARGO_REGISTRY_TOKEN }}
>>>>>>> 928512fe
  release-plz-pr:
    name: Release-plz PR
    runs-on: ubuntu-latest
    if: ${{ github.repository_owner == 'davehorner' }}
    permissions:
      pull-requests: write
      contents: write
    concurrency:
      group: release-plz-${{ github.ref }}
      cancel-in-progress: false
    steps:
      - name: Checkout repository
        uses: actions/checkout@v4
        with:
          fetch-depth: 0
          token: ${{ secrets.RELEASE_PLZ_TOKEN }}
      - name: Install Rust toolchain
        uses: dtolnay/rust-toolchain@stable
      - name: Run release-plz
        uses: release-plz/action@v0.5
        with:
          command: release-pr
        env:
          GITHUB_TOKEN: ${{ secrets.RELEASE_PLZ_TOKEN }}
          CARGO_REGISTRY_TOKEN: ${{ secrets.CARGO_REGISTRY_TOKEN }}<|MERGE_RESOLUTION|>--- conflicted
+++ resolved
@@ -22,50 +22,16 @@
         run: sudo apt-get update && sudo apt-get install -y libasound2-dev
       - name: Install Rust toolchain
         uses: dtolnay/rust-toolchain@stable
-<<<<<<< HEAD
-      - name: Release cardinal-uxn
+      - name: cd cardinal-uxn
+        run: cd cardinal-uxn
+      - name: Run release-plz
         uses: release-plz/action@v0.5
         with:
-          command: release --package cardinal-uxn
+          command: release
         env:
           GITHUB_TOKEN: ${{ secrets.RELEASE_PLZ_TOKEN }}
           CARGO_REGISTRY_TOKEN: ${{ secrets.CARGO_REGISTRY_TOKEN }}
 
-      - name: Release cardinal-varvara
-        uses: release-plz/action@v0.5
-        with:
-          command: release --package cardinal-varvara
-        env:
-          GITHUB_TOKEN: ${{ secrets.RELEASE_PLZ_TOKEN }}
-          CARGO_REGISTRY_TOKEN: ${{ secrets.CARGO_REGISTRY_TOKEN }}
-
-      - name: Release cardinal-gui
-        uses: release-plz/action@v0.5
-        with:
-          command: release --package cardinal-gui
-        env:
-          GITHUB_TOKEN: ${{ secrets.RELEASE_PLZ_TOKEN }}
-          CARGO_REGISTRY_TOKEN: ${{ secrets.CARGO_REGISTRY_TOKEN }}
-=======
-
-      - name: Install release-plz
-        run: cargo install release-plz --locked
-      - name: Release cardinal-uxn
-        run: release-plz release --package cardinal-uxn
-        env:
-          GITHUB_TOKEN: ${{ secrets.RELEASE_PLZ_TOKEN }}
-          CARGO_REGISTRY_TOKEN: ${{ secrets.CARGO_REGISTRY_TOKEN }}      
-      - name: Release cardinal-varvara
-        run: release-plz release --package cardinal-varvara
-        env:
-          GITHUB_TOKEN: ${{ secrets.RELEASE_PLZ_TOKEN }}
-          CARGO_REGISTRY_TOKEN: ${{ secrets.CARGO_REGISTRY_TOKEN }}
-      - name: Release cardinal-gui
-        run: release-plz release --package cardinal-gui
-        env:
-          GITHUB_TOKEN: ${{ secrets.RELEASE_PLZ_TOKEN }}
-          CARGO_REGISTRY_TOKEN: ${{ secrets.CARGO_REGISTRY_TOKEN }}
->>>>>>> 928512fe
   release-plz-pr:
     name: Release-plz PR
     runs-on: ubuntu-latest
