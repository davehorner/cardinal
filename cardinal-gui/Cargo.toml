--- conflicted
+++ resolved
@@ -27,13 +27,8 @@
 tempfile = "3.20.0"
 #e_window = "0.1.13"
 reqwest = { version = "0.12.22", features = ["blocking", "json"] }
-<<<<<<< HEAD
 varvara = { package = "cardinal-varvara", version = "0.4.3" }
 #varvara = { path = "../cardinal-varvara", package = "cardinal-varvara" }
-=======
-#varvara = { package = "cardinal-varvara", version = "0.4.2" }
-varvara = { path = "../cardinal-varvara", package = "cardinal-varvara" }
->>>>>>> c75fa723
 
 [target.'cfg(not(target_arch = "wasm32"))'.dependencies]
 clap.workspace = true
